[project]
name = "tgmusicbot"
version = "1.2.2"
description = "Telegram Music Bot with full playback support using PyTdBot and PyTgCalls"
readme = "README.md"
requires-python = ">=3.10"
authors = [
    { name = "Ashok Shau", email = "ashokshau@t.me" },
]
keywords = [
    "telegram",
    "music",
    "bot",
    "async",
    "tdlib",
    "pytgcalls",
    "voicechat",
    "spotify",
    "ytmusic",
    "opensource",
    "pytdbot",
    "py-tgcalls",
    "yt-dlp",
]
classifiers = [
    "Programming Language :: Python :: 3",
    "Operating System :: OS Independent",
    "Topic :: Communications :: Chat :: Telegram",
    "Topic :: Multimedia :: Sound/Audio :: Players",
    "Environment :: Console",
    "Framework :: AsyncIO",
]
dependencies = [
    "aiofiles~=24.1.0",
    "cachetools~=6.1.0",
    "httpx~=0.28.1",
    "kurigram~=2.2.7",
    "meval~=2.5",
    "ntgcalls~=2.0.5",
    "pillow~=11.3.0",
    "psutil~=7.0.0",
    "py-yt-search~=0.3",
    "pycryptodome~=3.23.0",
    "pydantic~=2.11.7",
    "pymongo~=4.14.0",
<<<<<<< HEAD
    "anthraleia-pytgcalls~=1.0.3",
=======
    "anthraleia-pytgcalls~=1.0.1",
>>>>>>> 3b051190
    "pytgcrypto~=1.2.11",
    "pytdbot~=0.9.6.dev1",
    "pytz~=2025.2",
    "tdjson~=1.8.52",
    "ujson~=5.10.0",
    "yt-dlp~=2025.7.21",
]

[project.license]
file = "LICENSE"

[project.optional-dependencies]
dev = [
    "setuptools~=80.9.0",
    "black",
    "ruff",
]

[project.scripts]
tgmusic = "TgMusic.__main__:main"

[project.urls]
Homepage = "https://github.com/depinrise/TgMusicBotFork"
Source = "https://github.com/depinrise/TgMusicBotFork"
"Issue Tracker" = "https://github.com/depinrise/TgMusicBotFork/issues"

[tool.uv]
package = true

[tool.setuptools]
packages = [
    "TgMusic",
]<|MERGE_RESOLUTION|>--- conflicted
+++ resolved
@@ -43,11 +43,7 @@
     "pycryptodome~=3.23.0",
     "pydantic~=2.11.7",
     "pymongo~=4.14.0",
-<<<<<<< HEAD
     "anthraleia-pytgcalls~=1.0.3",
-=======
-    "anthraleia-pytgcalls~=1.0.1",
->>>>>>> 3b051190
     "pytgcrypto~=1.2.11",
     "pytdbot~=0.9.6.dev1",
     "pytz~=2025.2",
